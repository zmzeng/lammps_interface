--- conflicted
+++ resolved
@@ -3,11 +3,7 @@
 from dreiding import DREIDING_DATA
 from uff_nonbonded import UFF_DATA_nonbonded
 from BTW import BTW_angles, BTW_dihedrals, BTW_opbends, BTW_atoms, BTW_bonds
-<<<<<<< HEAD
 from FMOFCu import FMOFCu_angles, FMOFCu_dihedrals, FMOFCu_opbends, FMOFCu_atoms, FMOFCu_bonds
-=======
-#from FMOFCu import FMOF_angles, FMOF_dihedrals, FMOF_opbends, FMOF_atoms, FMOF_bonds
->>>>>>> db62c525
 from MOFFF import MOFFF_angles, MOFFF_dihedrals, MOFFF_opbends, MOFFF_atoms, MOFFF_bonds 
 from lammps_potentials import BondPotential, AnglePotential, DihedralPotential, ImproperPotential, PairPotential
 from atomic import METALS
@@ -1042,15 +1038,8 @@
         atom_c_fflabel=c_data['force_field_type']
         atom_d_fflabel=d_data['force_field_type']
         Kopb = BTW_opbends[data['force_field_type']][0]/(DEG2RAD**2)*0.02191418
-<<<<<<< HEAD
-        c0 =   BTW_opbends[data['force_field_type']][1]
-        """
-        Angle-Angle term
-        """
-=======
         c0 =  BTW_opbends[data['force_field_type']][1]
         #Angle-Angle term
->>>>>>> db62c525
         M1 = BTW_opbends[data['force_field_type']][2]/(DEG2RAD**2)*0.02191418*(-1)/3.  # Three times counting one angle-angle interaction 
         M2 = BTW_opbends[data['force_field_type']][3]/(DEG2RAD**2)*0.02191418*(-1)/3.  # Three times counting one angle-angle interaction 
         M3 = BTW_opbends[data['force_field_type']][4]/(DEG2RAD**2)*0.02191418*(-1)/3.  # Three times counting one angle-angle interaction 
@@ -1519,75 +1508,17 @@
         data['potential'].ni = ni
         data['potential'].di = di
 
-<<<<<<< HEAD
-#    def improper_term(self, improper):
-#        """class2 diherdral"""
-#        a,b,c,d, data = improper
-#        a_data = self.graph.node[a]
-#        b_data = self.graph.node[b]
-#        c_data = self.graph.node[c]
-#        d_data = self.graph.node[d]
-#        atom_a_fflabel=a_data['force_field_type']
-#        atom_b_fflabel=b_data['force_field_type']
-#        atom_c_fflabel=c_data['force_field_type']
-#        atom_d_fflabel=d_data['force_field_type']
-#        Kopb = MOFFF_opbends[data['force_field_type']][0]/(DEG2RAD**2)*0.02191418
-#        c0 =   MOFFF_opbends[data['force_field_type']][1]
-#        """
-#        Angle-Angle term
-#        """
-#        M1 = MOFFF_opbends[data['force_field_type']][2]/(DEG2RAD**2)*0.02191418*(-1)/3.  # Three times counting one angle-angle interaction 
-#        M2 = MOFFF_opbends[data['force_field_type']][3]/(DEG2RAD**2)*0.02191418*(-1)/3.  # Three times counting one angle-angle interaction 
-#        M3 = MOFFF_opbends[data['force_field_type']][4]/(DEG2RAD**2)*0.02191418*(-1)/3.  # Three times counting one angle-angle interaction 
-#        ang1_ff_label = atom_a_fflabel+"_"+atom_b_fflabel+"_"+atom_c_fflabel
-#        ang2_ff_label = atom_a_fflabel+"_"+atom_b_fflabel+"_"+atom_d_fflabel
-#        ang3_ff_label = atom_c_fflabel+"_"+atom_b_fflabel+"_"+atom_d_fflabel
-#        if (ang1_ff_label) in MOFFF_angles:
-#            Theta1 =  MOFFF_angles[ang1_ff_label][1]
-#        else:
-#            ang1_ff_label = atom_c_fflabel+"_"+atom_b_fflabel+"_"+atom_a_fflabel
-#            Theta1 =  MOFFF_angles[ang1_ff_label][1]
-#        if (ang2_ff_label) in MOFFF_angles:
-#            Theta2 =  MOFFF_angles[ang2_ff_label][1]
-#        else:
-#            ang2_ff_label = atom_d_fflabel+"_"+atom_b_fflabel+"_"+atom_a_fflabel
-#            Theta2 =  MOFFF_angles[ang2_ff_label][1]
-#        if (ang3_ff_label) in MOFFF_angles:
-#            Theta3 =  MOFFF_angles[ang3_ff_label][1]
-#        else:
-#            ang3_ff_label = atom_d_fflabel+"_"+atom_b_fflabel+"_"+atom_c_fflabel
-#            Theta3 =  MOFFF_angles[ang3_ff_label][1]
-#                
-#        data['potential'] =  ImproperPotential.Class2() #does not work now!
-#        data['potential'].K = Kopb 
-#        data['potential'].chi0 = c0
-#        data['potential'].aa.M1 = M1 
-#        data['potential'].aa.M2 = M2 
-#        data['potential'].aa.M3 = M3 
-#        data['potential'].aa.theta1 = Theta1
-#        data['potential'].aa.theta2 = Theta2
-#        data['potential'].aa.theta3 = Theta3
-=======
->>>>>>> db62c525
 
     def improper_term(self, improper):
         """Harmonic improper"""
         a,b,c,d, data = improper
         Kopb = MOFFF_opbends[data['force_field_type']][0]/(DEG2RAD**2)*0.02191418
         c0 =  MOFFF_opbends[data['force_field_type']][1]
-<<<<<<< HEAD
-                
-=======
->>>>>>> db62c525
         data['potential'] = ImproperPotential.Harmonic()
         data['potential'].K = Kopb 
         data['potential'].chi0 = c0
 
-<<<<<<< HEAD
-    def pair_terms( self, node , data, cutoff):
-=======
     def pair_terms(self, node, data, cutoff):
->>>>>>> db62c525
         """
         Buckingham equation in MM3 type is used!
         
@@ -2017,7 +1948,6 @@
         data['potential'].di = di
         
 
-<<<<<<< HEAD
     def improper_term(self, improper):
         """class2 diherdral"""
         a,b,c,d, data = improper
@@ -2037,13 +1967,6 @@
         M1 = FMOFCu_opbends[data['force_field_type']][2]/(DEG2RAD**2)*0.02191418*(-1)/3.  # Three times counting one angle-angle interaction 
         M2 = FMOFCu_opbends[data['force_field_type']][3]/(DEG2RAD**2)*0.02191418*(-1)/3.  # Three times counting one angle-angle interaction 
         M3 = FMOFCu_opbends[data['force_field_type']][4]/(DEG2RAD**2)*0.02191418*(-1)/3.  # Three times counting one angle-angle interaction 
-=======
-        c0 =  BTW_opbends[improper_fflabel][1]
-        #Angle-Angle term
-        M1 = BTW_opbends[improper_fflabel][2]/(DEG2RAD**2)*0.02191418*(-1)/3. 
-        M2 = BTW_opbends[improper_fflabel][3]/(DEG2RAD**2)*0.02191418*(-1)/3. 
-        M3 = BTW_opbends[improper_fflabel][4]/(DEG2RAD**2)*0.02191418*(-1)/3. 
->>>>>>> db62c525
         ang1_ff_label = atom_a_fflabel+"_"+atom_b_fflabel+"_"+atom_c_fflabel
         ang2_ff_label = atom_a_fflabel+"_"+atom_b_fflabel+"_"+atom_d_fflabel
         ang3_ff_label = atom_c_fflabel+"_"+atom_b_fflabel+"_"+atom_d_fflabel
